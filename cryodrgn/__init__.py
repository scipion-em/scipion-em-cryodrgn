--- conflicted
+++ resolved
@@ -32,11 +32,7 @@
 from .constants import *
 
 
-<<<<<<< HEAD
-__version__ = '3.9.2'
-=======
 __version__ = '3.10'
->>>>>>> d189624d
 _references = ['Zhong2020', 'Zhong2021', 'Zhong2021b', 'Kinman2022']
 _logo = "cryodrgn_logo.png"
 
