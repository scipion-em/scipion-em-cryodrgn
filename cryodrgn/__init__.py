# **************************************************************************
# *
# * Authors:     Grigory Sharov (gsharov@mrc-lmb.cam.ac.uk)
# *
# * MRC Laboratory of Molecular Biology (MRC-LMB)
# *
# * This program is free software; you can redistribute it and/or modify
# * it under the terms of the GNU General Public License as published by
# * the Free Software Foundation; either version 3 of the License, or
# * (at your option) any later version.
# *
# * This program is distributed in the hope that it will be useful,
# * but WITHOUT ANY WARRANTY; without even the implied warranty of
# * MERCHANTABILITY or FITNESS FOR A PARTICULAR PURPOSE.  See the
# * GNU General Public License for more details.
# *
# * You should have received a copy of the GNU General Public License
# * along with this program; if not, write to the Free Software
# * Foundation, Inc., 59 Temple Place, Suite 330, Boston, MA
# * 02111-1307  USA
# *
# *  All comments concerning this program package may be sent to the
# *  e-mail address 'scipion@cnb.csic.es'
# *
# **************************************************************************

import os
import pwem
import pyworkflow.utils as pwutils
from pyworkflow import Config

from .constants import *


__version__ = '3.8'
<<<<<<< HEAD
_references = ['Zhong2020', 'Zhong2021', 'Zhong2021b', 'Kinman2022']
=======
_references = ['Zhong2020', 'Zhong2021', 'Kinman2022']
>>>>>>> e323561c
_logo = "cryodrgn_logo.png"


class Plugin(pwem.Plugin):
    _url = "https://github.com/scipion-em/scipion-em-cryodrgn"
    _supportedVersions = VERSIONS

    @classmethod
    def _defineVariables(cls):
        cls._defineVar(CRYODRGN_ENV_ACTIVATION, DEFAULT_ACTIVATION_CMD)

    @classmethod
    def getCryoDrgnEnvActivation(cls):
        """ Remove the scipion home and activate the conda environment. """
        activation = cls.getVar(CRYODRGN_ENV_ACTIVATION)
        scipionHome = Config.SCIPION_HOME + os.path.sep

        return activation.replace(scipionHome, "", 1)

    @classmethod
    def getEnviron(cls):
        """ Setup the environment variables needed to launch cryoDRGN. """
        environ = pwutils.Environ(os.environ)
        if 'PYTHONPATH' in environ:
            # this is required for python virtual env to work
            del environ['PYTHONPATH']
        return environ

    @classmethod
    def getDependencies(cls):
        """ Return a list of dependencies. Include conda if
        activation command was not found. """
        condaActivationCmd = cls.getCondaActivationCmd()
        neededProgs = []
        if not condaActivationCmd:
            neededProgs.append('conda')

        return neededProgs

    @classmethod
    def defineBinaries(cls, env):
        for ver in VERSIONS:
            cls.addCryoDrgnPackage(env, ver,
                                   default=ver == CRYODRGN_DEFAULT_VER_NUM)

    @classmethod
    def addCryoDrgnPackage(cls, env, version, default=False):
        ENV_NAME = getCryoDrgnEnvName(version)
        FLAG = f"cryodrgn_{version}_installed"

        cudaVersion = cls.getVersionFromPath(pwem.Config.CUDA_LIB, default="11.7",
                                             pattern="cuda")
        toolkit = "%s.%s" % (cudaVersion.major, cudaVersion.minor)

        # try to get CONDA activation command
        installCmds = [
            cls.getCondaActivationCmd(),
            f'conda create -y -n {ENV_NAME} python=3.9 &&',
            f'conda activate {ENV_NAME} &&',
            f'conda install -y pytorch-gpu cudatoolkit={toolkit} -c pytorch -c conda-forge &&',
            'pip install -e . &&',
            f'touch {FLAG}'  # Flag installation finished
        ]

        envPath = os.environ.get('PATH', "")
        # keep path since conda likely in there
        installEnvVars = {'PATH': envPath} if envPath else None

        branch = (V2_0_0 + "-beta") if version == V2_0_0 else version  # remove once 2.0.0 is released

        gitCmds = [
            'cd .. &&',
            f'git clone https://github.com/zhonge/cryodrgn.git cryodrgn-{version} &&',
            f'cd cryodrgn-{version} && git checkout {branch};'
        ]
        gitCmds.extend(installCmds)
        cryodrgnCmds = [(" ".join(gitCmds), FLAG)]
        env.addPackage('cryodrgn', version=version,
                       tar='void.tgz',
                       commands=cryodrgnCmds,
                       neededProgs=cls.getDependencies(),
                       default=default,
                       vars=installEnvVars)

    @classmethod
    def getActivationCmd(cls):
        """ Return the activation command. """
        return '%s %s' % (cls.getCondaActivationCmd(),
                          cls.getCryoDrgnEnvActivation())

    @classmethod
    def getProgram(cls, program, gpus='0'):
        """ Create cryoDRGN command line. """
        fullProgram = '%s && CUDA_VISIBLE_DEVICES=%s cryodrgn %s' % (
            cls.getActivationCmd(), gpus, program)

        return fullProgram

    @classmethod
    def getActiveVersion(cls, *args):
        """ Return the env name that is currently active. """
        envVar = cls.getVar(CRYODRGN_ENV_ACTIVATION)
        return envVar.split()[-1].split("-")[-1]

    @classmethod
    def versionGE(cls, version):
        """ Return True if current version of cryodrgn is newer
         or equal than the input argument.
         Params:
            version: string version (semantic version, e.g 0.3.5)
        """
        v1 = cls.getActiveVersion()
        if v1 not in VERSIONS:
            raise Exception("This version of cryoDRGN is not supported: ", v1)

        if VERSIONS.index(v1) < VERSIONS.index(version):
            return False
        return True<|MERGE_RESOLUTION|>--- conflicted
+++ resolved
@@ -33,11 +33,7 @@
 
 
 __version__ = '3.8'
-<<<<<<< HEAD
 _references = ['Zhong2020', 'Zhong2021', 'Zhong2021b', 'Kinman2022']
-=======
-_references = ['Zhong2020', 'Zhong2021', 'Kinman2022']
->>>>>>> e323561c
 _logo = "cryodrgn_logo.png"
 
 
