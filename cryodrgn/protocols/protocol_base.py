# **************************************************************************
# *
# * Authors:     Grigory Sharov (gsharov@mrc-lmb.cam.ac.uk) [1]
# *              Yunior C. Fonseca Reyna (cfonseca@cnb.csic.es) [2]
# *
# * [1] MRC Laboratory of Molecular Biology (MRC-LMB)
# * [2] Unidad de  Bioinformatica of Centro Nacional de Biotecnologia , CSIC
# *
# * This program is free software; you can redistribute it and/or modify
# * it under the terms of the GNU General Public License as published by
# * the Free Software Foundation; either version 3 of the License, or
# * (at your option) any later version.
# *
# * This program is distributed in the hope that it will be useful,
# * but WITHOUT ANY WARRANTY; without even the implied warranty of
# * MERCHANTABILITY or FITNESS FOR A PARTICULAR PURPOSE.  See the
# * GNU General Public License for more details.
# *
# * You should have received a copy of the GNU General Public License
# * along with this program; if not, write to the Free Software
# * Foundation, Inc., 59 Temple Place, Suite 330, Boston, MA
# * 02111-1307  USA
# *
# *  All comments concerning this program package may be sent to the
# *  e-mail address 'scipion@cnb.csic.es'
# *
# **************************************************************************

import pickle
import re
from glob import glob
from packaging import version
from enum import Enum

import pyworkflow.protocol.params as params
import pyworkflow.object as pwobj
import pyworkflow.utils as pwutils
from pyworkflow.plugin import Domain
from pwem.constants import ALIGN_PROJ, ALIGN_NONE
from pwem.protocols import ProtProcessParticles
from pwem.objects import SetOfParticles

from cryodrgn import Plugin
from cryodrgn.constants import WEIGHTS, CONFIG, Z_VALUES


<<<<<<< HEAD
from flexutils.objects import ParticleFlex, VolumeFlex
from flexutils.protocols.protocol_base import ProtFlexBase
import flexutils.constants as const

from .. import Plugin
from ..constants import EPOCH_LAST, EPOCH_SELECTION, WEIGHTS, CONFIG, Z_VALUES, V2_3_0
=======
convert = Domain.importFromPlugin('relion.convert', doRaise=True)
>>>>>>> 93ea3772


class outputs(Enum):
    Particles = SetOfParticles


class CryoDrgnProtBase(ProtProcessParticles, ProtFlexBase):
    _label = None
    _possibleOutputs = outputs

    def _createFilenameTemplates(self):
        """ Centralize how files are called within the protocol. """
<<<<<<< HEAD
        def out(*p):
            return os.path.join(self.getOutputDir(f'analyze.{self._epoch}'), *p)

        cryodrgn_version = version.parse(Plugin.getActiveVersion())

        myDict = {
            'output_vol': out('vol_%(id)03d.mrc'),
            'output_volN': out('kmeans%(ksamples)d/vol_%(id)03d.mrc'),
            'z_values': out('z_values.txt'),
            'z_valuesN': out('kmeans%(ksamples)d/z_values.txt'),
            'weights': self.getOutputDir(f'weights.{self._epoch}.pkl'),
            'config': self.getOutputDir('config.pkl') if cryodrgn_version < version.parse(V2_3_0)
                      else self.getOutputDir('config.yaml')
=======
        myDict = {
            'input_parts': self._getExtraPath('input_particles.star'),
            'input_poses': self._getExtraPath('poses.pkl'),
            'input_ctfs': self._getExtraPath('ctf.pkl'),
            'z': self.getOutputDir('z.%(epoch)d.pkl'),
            'z_final': self.getOutputDir('z.pkl'),
            'weights': self.getOutputDir('weights.%(epoch)d.pkl'),
            'weights_final': self.getOutputDir('weights.pkl'),
            'config': self.getOutputDir('config.yaml')
>>>>>>> 93ea3772
        }
        self._updateFilenamesDict(myDict)

    # --------------------------- DEFINE param functions ----------------------
    def _defineParams(self, form):
        form.addSection(label='Input')
        form.addHidden(params.GPU_LIST, params.StringParam, default='0',
                       label="Choose GPU IDs",
                       help="GPU may have several cores. Set it to zero"
                            " if you do not know what we are talking about."
                            " First core index is 0, second 1 and so on."
                            " You can use multiple GPUs - in that case"
                            " set to i.e. *0 1 2*.")

        form.addParam('doContinue', params.BooleanParam, default=False,
                      label="Continue previous run?",
                      help="Training will resume from the latest epoch.")

        form.addParam('continueRun', params.PointerParam,
                      condition='doContinue', important=True,
                      pointerClass='CryoDrgnProtTrain, CryoDrgnProtAbinitio',
                      label="Previous run", allowsNull=True)

        form.addParam('inputParticles', params.PointerParam,
                      pointerClass='SetOfParticles',
                      condition='not doContinue',
                      label="Input particles", important=True,
                      help='Select a set of particles from a consensus C1 '
                           '3D refinement.')

        form.addParam('doInvert', params.BooleanParam, default=True,
                      condition='not doContinue',
                      expertLevel=params.LEVEL_ADVANCED,
                      label="Are particles white?")

        form.addParam('doWindow', params.BooleanParam, default=True,
                      condition='not doContinue',
                      expertLevel=params.LEVEL_ADVANCED,
                      label="Apply circular mask?")

        form.addParam('winSize', params.FloatParam, default=0.85,
                      expertLevel=params.LEVEL_ADVANCED,
                      condition='doWindow and not doContinue',
                      label="Window size",
                      help="Circular windowing mask inner radius")

        form.addParam('lazyLoad', params.BooleanParam, default=False,
                      condition='not doContinue',
                      label="Use lazy loading?",
                      help="Lazy loading if full dataset is too large to "
                           "fit in memory.")

        form.addParam('zDim', params.IntParam, default=8,
                      condition='not doContinue',
                      validators=[params.Positive],
                      label='Dimension of latent variable',
                      help='It is recommended to first train on lower '
                           'resolution images (e.g. D=128) with '
                           '--zdim 1 and with --zdim 10 using the '
                           'default architecture (fast).')
        form.addParam('numEpochs', params.IntParam, default=20,
                      label='Number of epochs',
                      help='The number of epochs refers to the number '
                           'of full passes through the dataset for '
                           'training, and should be modified depending '
                           'on the number of particles in the dataset. '
                           'For a 100k particle dataset, the above '
                           'settings required ~6 min per epoch for D=128 '
                           'images + default architecture, ~12 min/epoch '
                           'for D=128 images + large architecture, and ~47 '
                           'min per epoch for D=256 images + large architecture.')

        self._defineAdvancedParams(form)

        form.addParallelSection(threads=16, mpi=0)

    def _defineAdvancedParams(self, form):
        """ Should be defined in subclasses. """
        raise NotImplementedError

    # --------------------------- INSERT steps functions ----------------------
    def _insertAllSteps(self):
        self._createFilenameTemplates()

        if self.doContinue:
            self._insertFunctionStep(self.continueStep)
        else:
            self._insertFunctionStep(self.convertInputStep)

        self._insertFunctionStep(self.runTrainingStep)
        self._insertFunctionStep(self.createOutputStep)

    # --------------------------- STEPS functions -----------------------------
    def convertInputStep(self):
        """ Create the input star, poses and ctf pkl files as expected by cryoDRGN. """
        imgSet = self._getInputParticles()
        alignType = ALIGN_PROJ if self._inputHasAlign() else ALIGN_NONE
        convert.writeSetOfParticles(imgSet,
                                    self._getExtraPath('input_particles.star'),
                                    outputDir=self._getExtraPath(),
                                    alignType=alignType)

        if self._inputHasAlign() and self.getClassName() != "CryoDrgnProtAbinitio":
            self._runProgram('parse_pose_star', self._getParsePosesArgs())
        self._runProgram('parse_ctf_star', self._getParseCtfArgs())

    def continueStep(self):
        """ Copy previous run outputs. """
        prevRun = self.continueRun.get()

        pwutils.cleanPath(self._getExtraPath())
        self.info("Copying previous run results...")
        pwutils.copyTree(prevRun._getExtraPath(), self._getExtraPath())

    def runTrainingStep(self):
        """ Should be implemented in subclasses. """
        raise NotImplementedError

    def createOutputStep(self):
        """ Creating a set of particles with z_values. """
        inputSet = self._getInputParticles()
        zValues = iter(self._getParticlesZvalues())
        outImgSet = self._createSetOfParticles()
        outImgSet.copyInfo(inputSet)
        outImgSet.copyItems(inputSet, updateItemCallback=self._setZValues,
                            itemDataIterator=zValues)
        setattr(outImgSet, WEIGHTS, pwobj.String(self._getFileName('weights_final')))
        setattr(outImgSet, CONFIG, pwobj.String(self._getFileName('config')))

<<<<<<< HEAD
        # Creating a set of volumes with z_values
        samplingRate = self.inputParticles.get().getSamplingRate()
        files, zValues = self._getVolumes()
        setOfVolumes = self._createVolumeSet(files, zValues, samplingRate)
        self._defineOutputs(**{outputs.Volumes.name: setOfVolumes})
        self._defineSourceRelation(self.inputParticles.get(), setOfVolumes)
=======
        self._defineOutputs(**{outputs.Particles.name: outImgSet})
        self._defineSourceRelation(self._getInputParticles(pointer=True), outImgSet)
>>>>>>> 93ea3772

    # --------------------------- INFO functions ------------------------------
    def _validate(self):
        errors = []
        if self.doContinue:
            if not self.continueRun.hasValue():
                errors.append("Select the input run to continue from!")

            prevEpochs = self.continueRun.get().numEpochs.get()
            if self.numEpochs <= prevEpochs:
                errors.append(f"Number of epochs must be larger than {prevEpochs} "
                              "that are already completed!")

        return errors

    # --------------------------- UTILS functions -----------------------------
    def _getParsePosesArgs(self):
        args = [
            self._getFileName('input_parts'),
            f"-o {self._getFileName('input_poses')}"
        ]

        return args

    def _getParseCtfArgs(self):
        args = [
            self._getFileName('input_parts'),
            f"-o {self._getFileName('input_ctfs')}",
            "--ps 0"  # required due to cryodrgn parsing bug
        ]

        return args

    def _runProgram(self, program, args):
        gpus = ','.join(str(i) for i in self.getGpuList())
        self.runJob(Plugin.getProgram(program, gpus), ' '.join(args))

    def _getParticlesZvalues(self):
        """
        Read from z.pkl file the particles z_values
        :return: a numpy array with the particles z_values
        """
        zEpochFile = self._getFileName("z_final")
        with open(zEpochFile, 'rb') as f:
            zValues = pickle.load(f)
<<<<<<< HEAD
        return zValues

    def _createParticleSet(self):
        """
        Create a set of particles with the associated z_values
        :return: a set of particles
        """
        cryoDRGNParticles = self.inputParticles.get().ptcls.get()
        zValues = self._getParticlesZvalues()
        outImgSet = self._createSetOfParticlesFlex(progName=const.CRYODRGN)
        outImgSet.copyInfo(cryoDRGNParticles)
        outImgSet.setHasCTF(cryoDRGNParticles.hasCTF())

        idx = 0
        for img in cryoDRGNParticles.iterItems():
            outImg = ParticleFlex(progName=const.CRYODRGN)
            outImg.copyInfo(img)

            # We assume that each row "i" of z_values corresponds to each
            # particle with ID "i"
            outImg.setZFlex(zValues[idx])
=======

        return zValues
>>>>>>> 93ea3772

            outImgSet.append(outImg)

            idx += 1

        setattr(outImgSet.getFlexInfo(), WEIGHTS, pwobj.String(self._getFileName('weights')))
        setattr(outImgSet.getFlexInfo(), CONFIG, pwobj.String(self._getFileName('config')))

        return outImgSet

<<<<<<< HEAD
    def _getVolumeZvalues(self, zValueFile):
        """
        Read from z_values.txt file the volume z_values
        :return: a list with the volumes z_values
        """
        return np.loadtxt(zValueFile, dtype=float).tolist()

    def _createVolumeSet(self, files, zValues, samplingRate,
                         updateItemCallback=None):
        """
        Create a set of volume with the associated z_values
        :param files: list of the volumes path
        :param zValues: list with the volumes z_values
        :param path: output path
        :param samplingRate: volumes sampling rate
        :return: a set of volumes
        """
        volSet = self._createSetOfVolumesFlex(progName=const.CRYODRGN)
        volSet.setSamplingRate(samplingRate)
        volId = 0
        if type(zValues[0]) is not list:
            # csvList requires each item as a list
            zValues = [[i] for i in zValues]

        for volFn in files:
            vol = VolumeFlex(progName=const.CRYODRGN)
            vol.setFileName(volFn)
            # We assume that each row "i" of z_values corresponds to each
            # volumes with ID "i"
            volZValues = zValues[volId]
            vol.setZFlex(volZValues)
            if updateItemCallback:
                updateItemCallback(vol)
            volSet.append(vol)
            volId += 1

        return volSet

=======
>>>>>>> 93ea3772
    def getOutputDir(self, *paths):
        return self._getExtraPath("output", *paths)

    def _getLastEpoch(self):
        """ Return the last iteration number. """
        natsort = lambda s: [int(t) if t.isdigit() else t.lower() for t in re.split('(\d+)', s)]
        epoch = None
<<<<<<< HEAD
        self._epochRegex = re.compile(r'z.(\d+).pkl')
        files = sorted(glob(self.getEpochZFile(0).replace('0', '*')), key=natsort)
=======
        epochRegex = re.compile(r'weights.(\d).pkl')
        files = sorted(glob(self._getFileName("weights", epoch=0).replace('0', '*')))
>>>>>>> 93ea3772
        if files:
            f = files[-1]
            s = epochRegex.search(f)
            if s:
                epoch = int(s.group(1))  # group 1 is a digit iteration number

        return epoch

    def _canContinue(self):
        return self._getLastEpoch() is not None

    def _getInputParticles(self, pointer=False):
        if self.doContinue and self.continueRun.hasValue():
            parts = self.continueRun.get().inputParticles
        else:
            parts = self.inputParticles

        return parts if pointer else parts.get()

    def _inputHasAlign(self):
        return self._getInputParticles().hasAlignmentProj()<|MERGE_RESOLUTION|>--- conflicted
+++ resolved
@@ -29,7 +29,6 @@
 import pickle
 import re
 from glob import glob
-from packaging import version
 from enum import Enum
 
 import pyworkflow.protocol.params as params
@@ -38,22 +37,16 @@
 from pyworkflow.plugin import Domain
 from pwem.constants import ALIGN_PROJ, ALIGN_NONE
 from pwem.protocols import ProtProcessParticles
-from pwem.objects import SetOfParticles
+from pwem.objects import SetOfParticles, ParticleFlex, VolumeFlex
+
+from flexutils.protocols.protocol_base import ProtFlexBase
+import flexutils.constants as const
 
 from cryodrgn import Plugin
 from cryodrgn.constants import WEIGHTS, CONFIG, Z_VALUES
 
 
-<<<<<<< HEAD
-from flexutils.objects import ParticleFlex, VolumeFlex
-from flexutils.protocols.protocol_base import ProtFlexBase
-import flexutils.constants as const
-
-from .. import Plugin
-from ..constants import EPOCH_LAST, EPOCH_SELECTION, WEIGHTS, CONFIG, Z_VALUES, V2_3_0
-=======
 convert = Domain.importFromPlugin('relion.convert', doRaise=True)
->>>>>>> 93ea3772
 
 
 class outputs(Enum):
@@ -66,21 +59,6 @@
 
     def _createFilenameTemplates(self):
         """ Centralize how files are called within the protocol. """
-<<<<<<< HEAD
-        def out(*p):
-            return os.path.join(self.getOutputDir(f'analyze.{self._epoch}'), *p)
-
-        cryodrgn_version = version.parse(Plugin.getActiveVersion())
-
-        myDict = {
-            'output_vol': out('vol_%(id)03d.mrc'),
-            'output_volN': out('kmeans%(ksamples)d/vol_%(id)03d.mrc'),
-            'z_values': out('z_values.txt'),
-            'z_valuesN': out('kmeans%(ksamples)d/z_values.txt'),
-            'weights': self.getOutputDir(f'weights.{self._epoch}.pkl'),
-            'config': self.getOutputDir('config.pkl') if cryodrgn_version < version.parse(V2_3_0)
-                      else self.getOutputDir('config.yaml')
-=======
         myDict = {
             'input_parts': self._getExtraPath('input_particles.star'),
             'input_poses': self._getExtraPath('poses.pkl'),
@@ -90,7 +68,6 @@
             'weights': self.getOutputDir('weights.%(epoch)d.pkl'),
             'weights_final': self.getOutputDir('weights.pkl'),
             'config': self.getOutputDir('config.yaml')
->>>>>>> 93ea3772
         }
         self._updateFilenamesDict(myDict)
 
@@ -220,17 +197,15 @@
         setattr(outImgSet, WEIGHTS, pwobj.String(self._getFileName('weights_final')))
         setattr(outImgSet, CONFIG, pwobj.String(self._getFileName('config')))
 
-<<<<<<< HEAD
+        self._defineOutputs(**{outputs.Particles.name: outImgSet})
+        self._defineSourceRelation(self._getInputParticles(pointer=True), outImgSet)
+
         # Creating a set of volumes with z_values
         samplingRate = self.inputParticles.get().getSamplingRate()
         files, zValues = self._getVolumes()
         setOfVolumes = self._createVolumeSet(files, zValues, samplingRate)
         self._defineOutputs(**{outputs.Volumes.name: setOfVolumes})
         self._defineSourceRelation(self.inputParticles.get(), setOfVolumes)
-=======
-        self._defineOutputs(**{outputs.Particles.name: outImgSet})
-        self._defineSourceRelation(self._getInputParticles(pointer=True), outImgSet)
->>>>>>> 93ea3772
 
     # --------------------------- INFO functions ------------------------------
     def _validate(self):
@@ -268,6 +243,37 @@
         gpus = ','.join(str(i) for i in self.getGpuList())
         self.runJob(Plugin.getProgram(program, gpus), ' '.join(args))
 
+    def _getVolumes(self):
+        """ Returns a list of volume names and their zValues. """
+        vols = []
+        if self.hasMultLatentVars():
+            fn = 'output_volN'
+            num = self.ksamples.get()
+            zValue = 'z_valuesN'
+            zValues = self._getVolumeZvalues(self._getFileName(zValue,
+                                                               ksamples=num))
+        else:
+            fn = 'output_vol'
+            num = 10
+            zValue = 'z_values'
+            zValues = self._getVolumeZvalues(self._getFileName(zValue))
+
+        for volId in range(num):
+            if self.hasMultLatentVars():
+                volFn = self._getFileName(fn, ksamples=num, epoch=self._epoch,
+                                          id=volId)
+            else:
+                volFn = self._getFileName(fn, epoch=self._epoch, id=volId)
+
+            if os.path.exists(volFn):
+                vols.append(volFn)
+            else:
+                raise FileNotFoundError("Volume %s does not exists. \n"
+                                        "Please select a valid epoch "
+                                        "number." % volFn)
+
+        return vols, zValues
+
     def _getParticlesZvalues(self):
         """
         Read from z.pkl file the particles z_values
@@ -276,43 +282,16 @@
         zEpochFile = self._getFileName("z_final")
         with open(zEpochFile, 'rb') as f:
             zValues = pickle.load(f)
-<<<<<<< HEAD
+
         return zValues
 
-    def _createParticleSet(self):
-        """
-        Create a set of particles with the associated z_values
-        :return: a set of particles
-        """
-        cryoDRGNParticles = self.inputParticles.get().ptcls.get()
-        zValues = self._getParticlesZvalues()
-        outImgSet = self._createSetOfParticlesFlex(progName=const.CRYODRGN)
-        outImgSet.copyInfo(cryoDRGNParticles)
-        outImgSet.setHasCTF(cryoDRGNParticles.hasCTF())
-
-        idx = 0
-        for img in cryoDRGNParticles.iterItems():
-            outImg = ParticleFlex(progName=const.CRYODRGN)
-            outImg.copyInfo(img)
-
-            # We assume that each row "i" of z_values corresponds to each
-            # particle with ID "i"
-            outImg.setZFlex(zValues[idx])
-=======
-
-        return zValues
->>>>>>> 93ea3772
-
-            outImgSet.append(outImg)
-
-            idx += 1
-
-        setattr(outImgSet.getFlexInfo(), WEIGHTS, pwobj.String(self._getFileName('weights')))
-        setattr(outImgSet.getFlexInfo(), CONFIG, pwobj.String(self._getFileName('config')))
-
-        return outImgSet
-
-<<<<<<< HEAD
+    def _setZValues(self, item, row=None):
+        vector = pwobj.CsvList()
+        # We assume that each row "i" of z_values corresponds to each
+        # particle with ID "i"
+        vector._convertValue(list(row))
+        setattr(item, Z_VALUES, vector)
+
     def _getVolumeZvalues(self, zValueFile):
         """
         Read from z_values.txt file the volume z_values
@@ -351,22 +330,14 @@
 
         return volSet
 
-=======
->>>>>>> 93ea3772
     def getOutputDir(self, *paths):
         return self._getExtraPath("output", *paths)
 
     def _getLastEpoch(self):
         """ Return the last iteration number. """
-        natsort = lambda s: [int(t) if t.isdigit() else t.lower() for t in re.split('(\d+)', s)]
         epoch = None
-<<<<<<< HEAD
-        self._epochRegex = re.compile(r'z.(\d+).pkl')
-        files = sorted(glob(self.getEpochZFile(0).replace('0', '*')), key=natsort)
-=======
         epochRegex = re.compile(r'weights.(\d).pkl')
         files = sorted(glob(self._getFileName("weights", epoch=0).replace('0', '*')))
->>>>>>> 93ea3772
         if files:
             f = files[-1]
             s = epochRegex.search(f)
