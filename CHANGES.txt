--- conflicted
+++ resolved
@@ -1,11 +1,5 @@
-<<<<<<< HEAD
-3.9.2:
-    - add cryoDRGN2 protocol for ab initio reconstruction
-    - fix chimera viewer
-=======
 3.10:
     - v2.3.0 added
->>>>>>> d189624d
 3.9.1:
     - use max-threads=1 for train_vae until it's fixed: https://github.com/zhonge/cryodrgn/issues/245
 3.9:
